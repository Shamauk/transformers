--- conflicted
+++ resolved
@@ -264,17 +264,6 @@
         self.rank = dist.get_rank()
         self.config = config
 
-<<<<<<< HEAD
-        # Step 2: Get the experts
-        self.experts = nn.ModuleDict()
-        for idx in range(config.num_experts):
-            self.experts[f"expert_{idx}"] = expert_class(config)
-        
-    
-    def forward(self, hidden_states):
-        r"""
-        Hold on, this will be slightly tricky to understand In the correct order, a MoE layer does the following:
-=======
         self.tot_num_toks_send = []
         self.num_toks_each_expert_send = [[] for _ in range(self.num_experts)]
         self.num_toks_each_gpu_send = [[] for _ in range(self.num_gpus)]
@@ -284,7 +273,6 @@
 
         self.is_expert_loaded = [False for _ in range(self.num_experts)]
         self.topology = [[] for _ in range(self.num_gpus)]
->>>>>>> c10a050a
 
         self.expert_offload_stream = torch.cuda.Stream()
         self.expert_loaded_events = [torch.cuda.Event(enable_timing=False) for _ in range(self.num_experts)]
@@ -298,11 +286,6 @@
         for idx in range(self.num_experts):
             self.experts[f"expert_{idx}"] = expert_class(config)
 
-<<<<<<< HEAD
-        hidden_states = router_probs * next_states
-        return hidden_states, (router_logits, expert_index)
-
-=======
         match self.config.scheduling_policy:
             case "deepspeed":
                 self.scheduler = self.schedule_deepspeed
@@ -696,7 +679,6 @@
         return hidden_states, (router_logits, expert_index)
 
 
->>>>>>> c10a050a
 class SwitchTransformersLayerFF(nn.Module):
     r"""
     Switch Transformers Feed Forward layer module. This is a wrapper around the Mixture of Experts module.
